--- conflicted
+++ resolved
@@ -734,16 +734,11 @@
                 .or_else(|| self.read_vg_variable_as_fg::<T>(name, op))
         }
 
-<<<<<<< HEAD
         pub fn read_variable_zoom<
-=======
-        pub fn read_vg_variable_at<
->>>>>>> 8c964954
             T: Pod + Zero + Num + NumCast + std::iter::Sum + Default + TypeTag,
         >(
             &self,
             name: &str,
-<<<<<<< HEAD
             op: Option<i32>,
             scale_factor: f64,
         ) -> Option<ndarray::Array4<T>> {
@@ -764,7 +759,13 @@
             let mut remesh: Array4<T> = Array4::<T>::zeros((nx, ny, nz, vector_dim));
             remesh_conservative(&mesh, dst_extents, &mut remesh, dst_extents);
             Some(remesh)
-=======
+        }
+
+        pub fn read_vg_variable_at<
+            T: Pod + Zero + Num + NumCast + std::iter::Sum + Default + TypeTag,
+        >(
+            &self,
+            name: &str,
             component: Option<i32>,
             cid: &[usize],
         ) -> Option<Vec<T>> {
@@ -796,7 +797,6 @@
                 self.read_variable_into::<T>(None, Some(info.clone()), std::slice::from_mut(x));
             });
             Some(retval)
->>>>>>> 8c964954
         }
     }
 
